--- conflicted
+++ resolved
@@ -28,17 +28,6 @@
     } else {
         Write-Host -ForegroundColor Red "Unknown major version $Maj.  I don't know how to do this"
         exit 1
-<<<<<<< HEAD
-    }
-    
-    if ($x86 -eq $true) {
-        if ($maj -eq "2") {
-            $url = "https://www.python.org/ftp/python/$Version/python-$Version.msi"
-        } elseif ($maj -eq "3"){
-            $url = "https://www.python.org/ftp/python/$Version/python-$Version.exe"
-        }
-    }
-=======
     }
 
     if ($x86 -eq $true) {
@@ -48,7 +37,6 @@
             $url = "https://www.python.org/ftp/python/$Version/python-$Version.exe"
         }
     }
->>>>>>> 2aa24ab3
     return $url
 }
 
@@ -66,24 +54,6 @@
         [string]$dlfullpath,
         [string]$md5sum
     )
-<<<<<<< HEAD
-
-    Write-Host -ForegroundColor Green "Downloading file from $url..."
-    (New-Object System.Net.WebClient).DownloadFile($url, $dlfullpath)
-    Write-Host -ForegroundColor Green "... Done."
-
-    ## do md5 check if we have it
-    if ($md5sum){
-        $downloadedhash = (Get-FileHash -Algorithm md5 $dlfullpath).Hash.ToLower()
-        if($downloadedhash -ne $md5sum.ToLower()){
-            Write-Host -ForegroundColor Red "MD5Sums Don't Match"
-            exit -1
-        }
-        Write-Host -ForegroundColor Green "Matched MD5 Sums"
-    } else {
-        Write-Host -ForegroundColor Yellow "MD5 Hash not supplied, not comparing"
-    }
-=======
 
     Write-Host -ForegroundColor Green "Downloading file from $url..."
     (New-Object System.Net.WebClient).DownloadFile($url, $dlfullpath)
@@ -116,7 +86,6 @@
         exit 1
     }
     Remove-Item $dlfullpath
->>>>>>> 2aa24ab3
 }
 
 # Where to install the target python
@@ -139,34 +108,15 @@
         $installedPythonVersion = python --version
         $installedPythonVersion = [regex]::match($installedPythonVersion,'Python (\d.\d.\d)').Groups[1].Value
         $installedMaj, $installedMin, $installedPatch = $installedPythonVersion.Split(".")
-<<<<<<< HEAD
-    
-=======
 
->>>>>>> 2aa24ab3
         Write-Host -ForegroundColor Green "Detected installed Python $installedMaj $installedMin $installedPatch"
 
         if ($installedMaj -ne "3") {
             Write-Host -ForegroundColor Red "Invalid Python $installedPythonVersion installation detected"
-<<<<<<< HEAD
-            exit 1   
-        }
-
-        # Python is already installed in the buildimage, but is the wrong version uninstall it
-        Get-Installer -url (Get-Installer-Url -version $installedPythonVersion) -dlfullpath $dlfullpath -md5sum $null
-        Write-Host -ForegroundColor Yellow "Uninstalling Python $installedPythonVersion"
-        $p = Start-Process $dlfullpath -ArgumentList "/quiet /uninstall" -Wait -Passthru
-        if ($p.ExitCode -ne 0) {
-            Write-Host -ForegroundColor Red ("Failed to uninstall Python, exit code 0x{0:X}" -f $p.ExitCode)
-            exit 1
-        }
-        Remove-Item $dlfullpath
-=======
             exit 1
         }
         # Python is already installed in the buildimage, but is the wrong version uninstall it
         Uninstall-Python -installedPythonVersion $installedPythonVersion -dlfullpath $dlfullpath -md5sum $null
->>>>>>> 2aa24ab3
     }
     catch {
         # Python command not found
