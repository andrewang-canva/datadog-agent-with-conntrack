--- conflicted
+++ resolved
@@ -102,11 +102,7 @@
 	if entityType != containers.ContainerEntityName || len(cID) == 0 {
 		return nil, nil, nil, nil
 	}
-<<<<<<< HEAD
-	low, orchestrator, high, _, err := c.fetchForDockerID(ctx, cID)
-=======
-	low, orchestrator, high, _, err := c.fetchForDockerID(cID, true)
->>>>>>> 54b9ff17
+	low, orchestrator, high, _, err := c.fetchForDockerID(ctx, cID, true)
 	return low, orchestrator, high, err
 }
 
@@ -116,15 +112,10 @@
 	switch e.Action {
 	case docker.ContainerEventActionDie:
 		info = &TagInfo{Entity: e.ContainerEntityName(), Source: dockerCollectorName, DeleteEntity: true}
-<<<<<<< HEAD
-	case "start":
-		low, orchestrator, high, standard, err := c.fetchForDockerID(ctx, e.ContainerID)
-=======
 	case docker.ContainerEventActionStart, docker.ContainerEventActionRename:
 		inspectCached := e.Action == docker.ContainerEventActionStart
-		low, orchestrator, high, standard, err := c.fetchForDockerID(e.ContainerID, inspectCached)
+		low, orchestrator, high, standard, err := c.fetchForDockerID(ctx, e.ContainerID, inspectCached)
 
->>>>>>> 54b9ff17
 		if err != nil {
 			log.Debugf("Error fetching tags for container '%s': %v", e.ContainerName, err)
 		}
@@ -142,23 +133,18 @@
 	c.infoOut <- []*TagInfo{info}
 }
 
-<<<<<<< HEAD
-func (c *DockerCollector) fetchForDockerID(ctx context.Context, cID string) ([]string, []string, []string, []string, error) {
-	co, err := c.dockerUtil.Inspect(ctx, cID, false)
-=======
-func (c *DockerCollector) fetchForDockerID(cID string, inspectCached bool) ([]string, []string, []string, []string, error) {
+func (c *DockerCollector) fetchForDockerID(ctx context.Context, cID string, inspectCached bool) ([]string, []string, []string, []string, error) {
 	var (
 		co  types.ContainerJSON
 		err error
 	)
 
 	if inspectCached {
-		co, err = c.dockerUtil.Inspect(cID, false)
+		co, err = c.dockerUtil.Inspect(ctx, cID, false)
 	} else {
-		co, err = c.dockerUtil.InspectNoCache(cID, false)
+		co, err = c.dockerUtil.InspectNoCache(ctx, cID, false)
 	}
 
->>>>>>> 54b9ff17
 	if err != nil {
 		if !errors.IsNotFound(err) {
 			log.Debugf("Failed to inspect container %s - %s", cID, err)
