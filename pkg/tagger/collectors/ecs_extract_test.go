// Unless explicitly stated otherwise all files in this repository are licensed
// under the Apache License Version 2.0.
// This product includes software developed at Datadog (https://www.datadoghq.com/).
// Copyright 2016-present Datadog, Inc.

// +build docker

package collectors

import (
	"context"
	"testing"
	"time"

	"github.com/stretchr/testify/assert"
	"github.com/stretchr/testify/require"

	"github.com/DataDog/datadog-agent/pkg/tagger/utils"
	taggerutil "github.com/DataDog/datadog-agent/pkg/tagger/utils"
	v1 "github.com/DataDog/datadog-agent/pkg/util/ecs/metadata/v1"
	v3 "github.com/DataDog/datadog-agent/pkg/util/ecs/metadata/v3"
)

func TestECSParseTasks(t *testing.T) {
	ecsExpireFreq := 5 * time.Minute
	expiretest, _ := taggerutil.NewExpire(ecsExpireFreq)
	ecsCollector := &ECSCollector{
		expire:      expiretest,
		clusterName: "test-cluster",
	}

	for nb, tc := range []struct {
		input    []v1.Task
		expected []*TagInfo
<<<<<<< HEAD
		handler  func(ctx context.Context, containerID string, tags *utils.TagList)
=======
		handler  func(containerID string, tags *utils.TagList) error
>>>>>>> 54b9ff17
		err      error
	}{
		{
			input:    []v1.Task{},
			expected: []*TagInfo{},
			err:      nil,
		},
		{
			input: []v1.Task{
				{
					Arn:           "arn:aws:ecs:us-east-1:<aws_account_id>:task/example5-58ff-46c9-ae05-543f8example",
					DesiredStatus: "RUNNING",
					KnownStatus:   "RUNNING",
					Family:        "hello_world",
					Version:       "8",
					Containers: []v1.Container{
						{
							DockerID:   "9581a69a761a557fbfce1d0f6745e4af5b9dbfb86b6b2c5c4df156f1a5932ff1",
							DockerName: "ecs-hello_world-8-mysql-fcae8ac8f9f1d89d8301",
							Name:       "mysql",
						},
						{
							DockerID:   "bf25c5c5b2d4dba68846c7236e75b6915e1e778d31611e3c6a06831e39814a15",
							DockerName: "ecs-hello_world-8-wordpress-e8bfddf9b488dff36c00",
							Name:       "wordpress",
						},
					},
				},
			},
			expected: []*TagInfo{
				{
					Source:               "ecs",
					Entity:               "container_id://9581a69a761a557fbfce1d0f6745e4af5b9dbfb86b6b2c5c4df156f1a5932ff1",
					HighCardTags:         []string{},
					OrchestratorCardTags: []string{"task_arn:arn:aws:ecs:us-east-1:<aws_account_id>:task/example5-58ff-46c9-ae05-543f8example"},
					LowCardTags:          []string{"ecs_container_name:mysql", "cluster_name:test-cluster", "ecs_cluster_name:test-cluster", "task_version:8", "task_name:hello_world", "task_family:hello_world"},
				},
				{
					Source:               "ecs",
					Entity:               "container_id://bf25c5c5b2d4dba68846c7236e75b6915e1e778d31611e3c6a06831e39814a15",
					HighCardTags:         []string{},
					OrchestratorCardTags: []string{"task_arn:arn:aws:ecs:us-east-1:<aws_account_id>:task/example5-58ff-46c9-ae05-543f8example"},
					LowCardTags:          []string{"ecs_container_name:wordpress", "cluster_name:test-cluster", "ecs_cluster_name:test-cluster", "task_version:8", "task_name:hello_world", "task_family:hello_world"},
				},
			},
			err: nil,
		},
		{
			input: []v1.Task{
				{
					Arn:           "arn:aws:ecs:us-east-1:<aws_account_id>:task/example5-58ff-46c9-ae05-543f8example",
					DesiredStatus: "RUNNING",
					KnownStatus:   "RUNNING",
					Family:        "hello_world",
					Version:       "8",
					Containers: []v1.Container{
						{
							DockerID:   "9581a69a761a557fbfce1d0f6745e4af5b9dbfb86b6b2c5c4df156f1a5932ff1",
							DockerName: "ecs-hello_world-8-mysql-fcae8ac8f9f1d89d8301",
							Name:       "mysql",
						},
						{
							DockerID:   "bf25c5c5b2d4dba68846c7236e75b6915e1e778d31611e3c6a06831e39814a15",
							DockerName: "ecs-hello_world-8-wordpress-e8bfddf9b488dff36c00",
							Name:       "wordpress",
						},
					},
				},
			},
<<<<<<< HEAD
			handler: func(_ context.Context, containerID string, tags *utils.TagList) {
=======
			handler: func(containerID string, tags *utils.TagList) error {
>>>>>>> 54b9ff17
				task := v3.Task{
					ContainerInstanceTags: map[string]string{
						"instance_type": "type1",
					},
					TaskTags: map[string]string{
						"author":  "me",
						"project": "ecs-test",
					},
				}
				addResourceTags(tags, task.ContainerInstanceTags)
				addResourceTags(tags, task.TaskTags)
				return nil
			},
			expected: []*TagInfo{
				{
					Source:               "ecs",
					Entity:               "container_id://9581a69a761a557fbfce1d0f6745e4af5b9dbfb86b6b2c5c4df156f1a5932ff1",
					HighCardTags:         []string{},
					OrchestratorCardTags: []string{"task_arn:arn:aws:ecs:us-east-1:<aws_account_id>:task/example5-58ff-46c9-ae05-543f8example"},
					LowCardTags:          []string{"author:me", "project:ecs-test", "instance_type:type1", "ecs_container_name:mysql", "cluster_name:test-cluster", "ecs_cluster_name:test-cluster", "task_version:8", "task_name:hello_world", "task_family:hello_world"},
				},
				{
					Source:               "ecs",
					Entity:               "container_id://bf25c5c5b2d4dba68846c7236e75b6915e1e778d31611e3c6a06831e39814a15",
					HighCardTags:         []string{},
					OrchestratorCardTags: []string{"task_arn:arn:aws:ecs:us-east-1:<aws_account_id>:task/example5-58ff-46c9-ae05-543f8example"},
					LowCardTags:          []string{"author:me", "project:ecs-test", "instance_type:type1", "ecs_container_name:wordpress", "cluster_name:test-cluster", "ecs_cluster_name:test-cluster", "task_version:8", "task_name:hello_world", "task_family:hello_world"},
				},
			},
		},
	} {
		ctx := context.Background()
		t.Logf("test case %d", nb)
		infos, err := ecsCollector.parseTasks(ctx, tc.input, "", tc.handler)
		if len(infos) > 0 {
			require.Len(t, infos, 2)
		}
		for _, item := range infos {
			t.Logf("testing entity %s", item.Entity)
			require.True(t, requireMatchInfo(t, tc.expected, item))
		}
		if tc.err == nil {
			assert.Nil(t, err)
		} else {
			assert.NotNil(t, err)
			assert.Equal(t, tc.err.Error(), err.Error())
		}
	}
}

func TestECSParseTasksTargetting(t *testing.T) {
	ctx := context.Background()

	ecsExpireFreq := 5 * time.Minute
	expiretest, _ := taggerutil.NewExpire(ecsExpireFreq)
	ecsCollector := &ECSCollector{
		expire: expiretest,
	}

	input := []v1.Task{
		{
			Arn:           "arn:aws:ecs:us-east-1:<aws_account_id>:task/example5-58ff-46c9-ae05-543f8example",
			DesiredStatus: "RUNNING",
			KnownStatus:   "RUNNING",
			Family:        "hello_world",
			Version:       "8",
			Containers: []v1.Container{
				{
					DockerID:   "9581a69a761a557fbfce1d0f6745e4af5b9dbfb86b6b2c5c4df156f1a5932ff1",
					DockerName: "ecs-hello_world-8-mysql-fcae8ac8f9f1d89d8301",
					Name:       "mysql",
				},
				{
					DockerID:   "bf25c5c5b2d4dba68846c7236e75b6915e1e778d31611e3c6a06831e39814a15",
					DockerName: "ecs-hello_world-8-wordpress-e8bfddf9b488dff36c00",
					Name:       "wordpress",
				},
			},
		},
	}

	// First run, collect all
	infos, err := ecsCollector.parseTasks(ctx, input, "")
	assert.NoError(t, err)
	assert.Len(t, infos, 2)

	// Second run, collect none (all already seen)
	infos, err = ecsCollector.parseTasks(ctx, input, "")
	assert.NoError(t, err)
	assert.Len(t, infos, 0)

	// Force a target container ID
	infos, err = ecsCollector.parseTasks(ctx, input, "bf25c5c5b2d4dba68846c7236e75b6915e1e778d31611e3c6a06831e39814a15")
	assert.NoError(t, err)
	require.Len(t, infos, 1)
	assert.Equal(t, "container_id://bf25c5c5b2d4dba68846c7236e75b6915e1e778d31611e3c6a06831e39814a15", infos[0].Entity)
}<|MERGE_RESOLUTION|>--- conflicted
+++ resolved
@@ -32,11 +32,7 @@
 	for nb, tc := range []struct {
 		input    []v1.Task
 		expected []*TagInfo
-<<<<<<< HEAD
-		handler  func(ctx context.Context, containerID string, tags *utils.TagList)
-=======
-		handler  func(containerID string, tags *utils.TagList) error
->>>>>>> 54b9ff17
+		handler  func(ctx context.Context, containerID string, tags *utils.TagList) error
 		err      error
 	}{
 		{
@@ -106,11 +102,7 @@
 					},
 				},
 			},
-<<<<<<< HEAD
-			handler: func(_ context.Context, containerID string, tags *utils.TagList) {
-=======
-			handler: func(containerID string, tags *utils.TagList) error {
->>>>>>> 54b9ff17
+			handler: func(_ context.Context, containerID string, tags *utils.TagList) error {
 				task := v3.Task{
 					ContainerInstanceTags: map[string]string{
 						"instance_type": "type1",
