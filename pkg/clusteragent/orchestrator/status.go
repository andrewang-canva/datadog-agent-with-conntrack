--- conflicted
+++ resolved
@@ -25,7 +25,7 @@
 )
 
 // GetStatus returns status info for the orchestrator explorer.
-func GetStatus(apiCl kubernetes.Interface) map[string]interface{} {
+func GetStatus(ctx context.Context, apiCl kubernetes.Interface) map[string]interface{} {
 	status := make(map[string]interface{})
 	if !config.Datadog.GetBool("orchestrator_explorer.enabled") {
 		status["Disabled"] = "The orchestrator explorer is not enabled on the Cluster Agent"
@@ -44,19 +44,9 @@
 	} else {
 		status["ClusterID"] = clusterID
 	}
-<<<<<<< HEAD
-	// get cluster name
-	hostname, err := util.GetHostname(context.TODO())
-	if err != nil {
-		status["ClusterNameError"] = err.Error()
-	} else {
-		status["ClusterName"] = clustername.GetClusterName(context.TODO(), hostname)
-	}
-=======
 
-	setClusterName(status)
+	setClusterName(ctx, status)
 	setCollectionIsWorking(status)
->>>>>>> 54b9ff17
 
 	// get orchestrator endpoints
 	endpoints := map[string][]string{}
@@ -112,14 +102,14 @@
 	return status
 }
 
-func setClusterName(status map[string]interface{}) {
+func setClusterName(ctx context.Context, status map[string]interface{}) {
 	errorMsg := "No cluster name was detected. This means resource collection will not work."
 
-	hostname, err := util.GetHostname()
+	hostname, err := util.GetHostname(ctx)
 	if err != nil {
 		status["ClusterNameError"] = fmt.Sprintf("Error detecting cluster name: %s.\n%s", err.Error(), errorMsg)
 	} else {
-		if cName := clustername.GetClusterName(hostname); cName != "" {
+		if cName := clustername.GetClusterName(ctx, hostname); cName != "" {
 			status["ClusterName"] = cName
 		} else {
 			status["ClusterName"] = errorMsg
