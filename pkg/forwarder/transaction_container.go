--- conflicted
+++ resolved
@@ -30,9 +30,7 @@
 	flushToStorageRatio        float64
 	dropPrioritySorter         transactionPrioritySorter
 	optionalTransactionStorage transactionStorage
-<<<<<<< HEAD
 	telemetry                  transactionContainerTelemetry
-=======
 	mutex                      sync.RWMutex
 }
 
@@ -50,14 +48,13 @@
 
 	if optionalDomainFolderPath != "" && storageMaxSize > 0 {
 		serializer := NewTransactionsSerializer()
-		storage, err = newTransactionsFileStorage(serializer, optionalDomainFolderPath, storageMaxSize)
+		storage, err = newTransactionsFileStorage(serializer, optionalDomainFolderPath, storageMaxSize, transactionsFileStorageTelemetry{})
 		if err != nil {
 			return nil, fmt.Errorf("Error when creating the file storage: %v", err)
 		}
 	}
 
-	return newTransactionContainer(dropPrioritySorter, storage, maxMemSizeInBytes, flushToStorageRatio), nil
->>>>>>> 793d7b7a
+	return newTransactionContainer(dropPrioritySorter, storage, maxMemSizeInBytes, flushToStorageRatio, transactionContainerTelemetry{}), nil
 }
 
 func newTransactionContainer(
@@ -99,12 +96,8 @@
 			}
 		}
 		if diskErr != nil {
-<<<<<<< HEAD
-			diskErr = fmt.Errorf("Cannot store transactions on disk:%v", diskErr)
-			f.telemetry.incErrorsCount()
-=======
 			diskErr = fmt.Errorf("Cannot store transactions on disk: %v", diskErr)
->>>>>>> 793d7b7a
+			tc.telemetry.incErrorsCount()
 		}
 	}
 
@@ -114,19 +107,14 @@
 	if payloadSizeInBytesToDrop > 0 {
 		transactions := tc.extractTransactionsFromMemory(payloadSizeInBytesToDrop)
 		inMemTransactionDroppedCount = len(transactions)
-		f.telemetry.addTransactionsDroppedCount(inMemTransactionDroppedCount)
+		tc.telemetry.addTransactionsDroppedCount(inMemTransactionDroppedCount)
 	}
 
-<<<<<<< HEAD
-	f.transactions = append(f.transactions, t)
-	f.currentMemSizeInBytes += payloadSize
-	f.telemetry.setCurrentMemSizeInBytes(f.GetCurrentMemSizeInBytes())
-	f.telemetry.setTransactionsCount(f.GetTransactionCount())
-
-=======
 	tc.transactions = append(tc.transactions, t)
 	tc.currentMemSizeInBytes += payloadSize
->>>>>>> 793d7b7a
+	tc.telemetry.setCurrentMemSizeInBytes(tc.getCurrentMemSizeInBytes())
+	tc.telemetry.setTransactionsCount(tc.getTransactionCount())
+
 	return inMemTransactionDroppedCount, diskErr
 }
 
@@ -146,17 +134,13 @@
 	} else if tc.optionalTransactionStorage != nil {
 		transactions, err = tc.optionalTransactionStorage.Deserialize()
 		if err != nil {
-			f.telemetry.incErrorsCount()
+			tc.telemetry.incErrorsCount()
 			return nil, err
 		}
 	}
-<<<<<<< HEAD
-	f.currentMemSizeInBytes = 0
-	f.telemetry.setCurrentMemSizeInBytes(f.GetCurrentMemSizeInBytes())
-	f.telemetry.setTransactionsCount(f.GetTransactionCount())
-=======
 	tc.currentMemSizeInBytes = 0
->>>>>>> 793d7b7a
+	tc.telemetry.setCurrentMemSizeInBytes(tc.getCurrentMemSizeInBytes())
+	tc.telemetry.setTransactionsCount(tc.getTransactionCount())
 	return transactions, nil
 }
 
