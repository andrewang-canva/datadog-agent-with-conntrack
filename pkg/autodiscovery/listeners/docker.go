--- conflicted
+++ resolved
@@ -244,29 +244,11 @@
 	var isKube bool
 	cInspect, err := l.dockerUtil.Inspect(ctx, cID, false)
 	if err != nil {
-<<<<<<< HEAD
-		log.Errorf("Failed to inspect container %s - %s", cID[:12], err)
-	} else {
-		containerImage, err = l.dockerUtil.ResolveImageNameFromContainer(ctx, cInspect)
-		if err != nil {
-			log.Warnf("error while resolving image name: %s", err)
-			containerImage = ""
-		}
-		// Detect AD exclusion
-		containerName = cInspect.Name
-		if l.filters.IsExcluded(containers.GlobalFilter, containerName, containerImage, "") {
-			log.Debugf("container %s filtered out: name %q image %q", cID[:12], containerName, containerImage)
-			return
-		}
-		if findKubernetesInLabels(cInspect.Config.Labels) {
-			isKube = true
-		}
-=======
 		log.Errorf("Failed to inspect container '%s', not creating AD service, err: %s", cID[:12], err)
 		return
 	}
 
-	containerImage, err = l.dockerUtil.ResolveImageNameFromContainer(cInspect)
+	containerImage, err = l.dockerUtil.ResolveImageNameFromContainer(ctx, cInspect)
 	if err != nil {
 		log.Warnf("error while resolving image name: %s", err)
 		containerImage = ""
@@ -279,7 +261,6 @@
 	}
 	if findKubernetesInLabels(cInspect.Config.Labels) {
 		isKube = true
->>>>>>> 54b9ff17
 	}
 
 	checkNames, err := getCheckNamesFromLabels(cInspect.Config.Labels)
