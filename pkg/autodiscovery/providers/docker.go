--- conflicted
+++ resolved
@@ -122,13 +122,8 @@
 				// only these two event types will change what containers appear.
 				// Container labels cannot change once they are created, so we don't need to react on
 				// other lifecycle events.
-<<<<<<< HEAD
-				if ev.Action == "start" {
+				if ev.Action == docker.ContainerEventActionStart {
 					container, err := d.dockerUtil.Inspect(ctx, ev.ContainerID, false)
-=======
-				if ev.Action == docker.ContainerEventActionStart {
-					container, err := d.dockerUtil.Inspect(ev.ContainerID, false)
->>>>>>> 54b9ff17
 					if err != nil {
 						log.Warnf("Error inspecting container: %s", err)
 					} else {
