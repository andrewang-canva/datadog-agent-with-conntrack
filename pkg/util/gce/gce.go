--- conflicted
+++ resolved
@@ -48,30 +48,22 @@
 	return hostname, nil
 }
 
-<<<<<<< HEAD
-// GetHostAlias returns the host alias from GCE
-func GetHostAlias(ctx context.Context) (string, error) {
-=======
 // GetHostAliases returns the host aliases from GCE
-func GetHostAliases() ([]string, error) {
->>>>>>> 54b9ff17
+func GetHostAliases(ctx context.Context) ([]string, error) {
 	if !config.IsCloudProviderEnabled(CloudProviderName) {
 		return nil, fmt.Errorf("cloud provider is disabled by configuration")
 	}
-<<<<<<< HEAD
-	instanceName, err := getResponseWithMaxLength(ctx, metadataURL+"/instance/name",
-=======
 
 	aliases := []string{}
 
-	hostname, err := GetHostname()
+	hostname, err := GetHostname(ctx)
 	if err == nil {
 		aliases = append(aliases, hostname)
 	} else {
 		log.Debugf("failed to get hostname to use as Host Alias: %s", err)
 	}
 
-	if instanceAlias, err := getInstanceAlias(hostname); err == nil {
+	if instanceAlias, err := getInstanceAlias(ctx, hostname); err == nil {
 		aliases = append(aliases, instanceAlias)
 	} else {
 		log.Debugf("failed to get Host Alias: %s", err)
@@ -80,21 +72,15 @@
 	return aliases, nil
 }
 
-func getInstanceAlias(hostname string) (string, error) {
-	instanceName, err := getResponseWithMaxLength(metadataURL+"/instance/name",
->>>>>>> 54b9ff17
+func getInstanceAlias(ctx context.Context, hostname string) (string, error) {
+	instanceName, err := getResponseWithMaxLength(ctx, metadataURL+"/instance/name",
 		config.Datadog.GetInt("metadata_endpoints_max_hostname_size"))
 	if err != nil {
 		// If the endpoint is not reachable, fallback on the old way to get the alias.
 		// For instance, it happens in GKE, where the metadata server is only a subset
 		// of the Compute Engine metadata server.
 		// See https://cloud.google.com/kubernetes-engine/docs/how-to/workload-identity#gke_mds
-<<<<<<< HEAD
-		hostname, hostErr := GetHostname(ctx)
-		if hostErr != nil {
-=======
 		if hostname == "" {
->>>>>>> 54b9ff17
 			return "", fmt.Errorf("unable to retrieve instance name and hostname from GCE: %s", err)
 		}
 		instanceName = strings.SplitN(hostname, ".", 2)[0]
