package checks

import (
<<<<<<< HEAD
	"context"
	"runtime"
=======
>>>>>>> 54b9ff17
	"sync"
	"time"

	model "github.com/DataDog/agent-payload/process"
	"github.com/DataDog/datadog-agent/pkg/process/config"
	"github.com/DataDog/datadog-agent/pkg/process/statsd"
	"github.com/DataDog/datadog-agent/pkg/process/util"
	"github.com/DataDog/datadog-agent/pkg/tagger"
	"github.com/DataDog/datadog-agent/pkg/tagger/collectors"
	agentutil "github.com/DataDog/datadog-agent/pkg/util"
	"github.com/DataDog/datadog-agent/pkg/util/containers"
	containercollectors "github.com/DataDog/datadog-agent/pkg/util/containers/collectors"
	"github.com/DataDog/datadog-agent/pkg/util/containers/metrics"
	"github.com/DataDog/datadog-agent/pkg/util/log"
	"github.com/DataDog/datadog-agent/pkg/util/system"
)

// Container is a singleton ContainerCheck.
var Container = &ContainerCheck{}

// ContainerCheck is a check that returns container metadata and stats.
type ContainerCheck struct {
	sync.Mutex

	sysInfo         *model.SystemInfo
	lastRates       map[string]util.ContainerRateMetrics
	lastRun         time.Time
	lastCtrIDForPID map[int32]string
	networkID       string

	containerFailedLogLimit *util.LogLimit
}

// Init initializes a ContainerCheck instance.
func (c *ContainerCheck) Init(cfg *config.AgentConfig, info *model.SystemInfo) {
	c.sysInfo = info

	networkID, err := agentutil.GetNetworkID(context.TODO())
	if err != nil {
		log.Infof("no network ID detected: %s", err)
	}
	c.networkID = networkID

	c.containerFailedLogLimit = util.NewLogLimit(10, time.Minute*10)
}

// Name returns the name of the ProcessCheck.
func (c *ContainerCheck) Name() string { return config.ContainerCheckName }

// RealTime indicates if this check only runs in real-time mode.
func (c *ContainerCheck) RealTime() bool { return false }

// Run runs the ContainerCheck to collect a list of running ctrList and the
// stats for each container.
func (c *ContainerCheck) Run(cfg *config.AgentConfig, groupID int32) ([]model.MessageBody, error) {
	c.Lock()
	defer c.Unlock()

	start := time.Now()
	ctrList, err := util.GetContainers()
	// We ignore certain errors when a container runtime environment isn't available.
	if err == containercollectors.ErrPermaFail || err == containercollectors.ErrNothingYet {
		if c.containerFailedLogLimit.ShouldLog() {
			log.Debug("container collector was not detected, container check will not return any data. This message will logged for the first ten occurrences, and then every ten minutes")
		}
		return nil, nil
	}

	if err != nil {
		return nil, err
	}

	if len(ctrList) == 0 {
		log.Trace("no containers found")
		return nil, nil
	}

	// Keep track of containers addresses
	LocalResolver.LoadAddrs(ctrList)

	// End check early if this is our first run.
	if c.lastRates == nil {
		c.lastRates = util.ExtractContainerRateMetric(ctrList)
		c.lastRun = time.Now()
		c.lastCtrIDForPID = ctrIDForPID(ctrList)
		return nil, nil
	}

	groupSize := len(ctrList) / cfg.MaxPerMessage
	if len(ctrList)%cfg.MaxPerMessage != 0 {
		groupSize++
	}
	chunked := chunkContainers(ctrList, c.lastRates, c.lastRun, groupSize, cfg.MaxPerMessage)
	messages := make([]model.MessageBody, 0, groupSize)
	totalContainers := float64(0)
	for i := 0; i < groupSize; i++ {
		totalContainers += float64(len(chunked[i]))
		messages = append(messages, &model.CollectorContainer{
			HostName:          cfg.HostName,
			NetworkId:         c.networkID,
			Info:              c.sysInfo,
			Containers:        chunked[i],
			GroupId:           groupID,
			GroupSize:         int32(groupSize),
			ContainerHostType: cfg.ContainerHostType,
		})
	}

	c.lastRates = util.ExtractContainerRateMetric(ctrList)
	c.lastRun = time.Now()
	c.lastCtrIDForPID = ctrIDForPID(ctrList)

	statsd.Client.Gauge("datadog.process.containers.host_count", totalContainers, []string{}, 1) //nolint:errcheck
	log.Debugf("collected %d containers in %s", int(totalContainers), time.Now().Sub(start))
	return messages, nil
}

// fmtContainers loops through container list and converts them to a list of container objects
func fmtContainers(ctrList []*containers.Container, lastRates map[string]util.ContainerRateMetrics, lastRun time.Time) []*model.Container {
	containersList := make([]*model.Container, 0, len(ctrList))
	for _, ctr := range ctrList {
		lastCtr, ok := lastRates[ctr.ID]
		if !ok {
			// Set to an empty container so rate calculations work and use defaults.
			lastCtr = util.NullContainerRates
		}

		// Just in case the container is found, but refs are nil
		ctr = fillNilContainer(ctr)
		lastCtr = fillNilRates(lastCtr)

		ifStats := ctr.Network.SumInterfaces()
		cpus := system.HostCPUCount()
		sys2, sys1 := ctr.CPU.SystemUsage, lastCtr.CPU.SystemUsage

		// Retrieves metadata tags
		tags, err := tagger.Tag(ctr.EntityID, collectors.HighCardinality)
		if err != nil {
			log.Errorf("unable to retrieve tags for container: %s", err)
			tags = []string{}
		}

		if ctr.Type == containers.RuntimeNameGarden && len(tags) == 0 {
			// If there is an error retrieving tags, don't send the container for garden. It means it hasn't yet been
			// discovered by the cluster agent, so avoid sending something with no tags, i.e. no container name, ...
			log.Debugf("No tags found for app %s, it has probably not been discovered by the DCA, skipping.", ctr.ID)
			continue
		}

		containersList = append(containersList, &model.Container{
			Id:          ctr.ID,
			Type:        ctr.Type,
			CpuLimit:    float32(ctr.Limits.CPULimit),
			UserPct:     calculateCtrPct(ctr.CPU.User, lastCtr.CPU.User, sys2, sys1, cpus, lastRun),
			SystemPct:   calculateCtrPct(ctr.CPU.System, lastCtr.CPU.System, sys2, sys1, cpus, lastRun),
			TotalPct:    calculateCtrPct(ctr.CPU.User+ctr.CPU.System, lastCtr.CPU.User+lastCtr.CPU.System, sys2, sys1, cpus, lastRun),
			MemoryLimit: ctr.Limits.MemLimit,
			MemRss:      ctr.Memory.RSS,
			MemCache:    ctr.Memory.Cache,
			Created:     ctr.Created,
			State:       model.ContainerState(model.ContainerState_value[ctr.State]),
			Health:      model.ContainerHealth(model.ContainerHealth_value[ctr.Health]),
			Rbps:        calculateRate(ctr.IO.ReadBytes, lastCtr.IO.ReadBytes, lastRun),
			Wbps:        calculateRate(ctr.IO.WriteBytes, lastCtr.IO.WriteBytes, lastRun),
			NetRcvdPs:   calculateRate(ifStats.PacketsRcvd, lastCtr.NetworkSum.PacketsRcvd, lastRun),
			NetSentPs:   calculateRate(ifStats.PacketsSent, lastCtr.NetworkSum.PacketsSent, lastRun),
			NetRcvdBps:  calculateRate(ifStats.BytesRcvd, lastCtr.NetworkSum.BytesRcvd, lastRun),
			NetSentBps:  calculateRate(ifStats.BytesSent, lastCtr.NetworkSum.BytesSent, lastRun),
			ThreadCount: ctr.CPU.ThreadCount,
			ThreadLimit: ctr.Limits.ThreadLimit,
			Addresses:   convertAddressList(ctr),
			Started:     ctr.StartedAt,
			Tags:        tags,
		})
	}
	return containersList
}

// chunkContainers formats and chunks the ctrList into a slice of chunks using a specific number of chunks.
func chunkContainers(ctrList []*containers.Container, lastRates map[string]util.ContainerRateMetrics, lastRun time.Time, chunks, perChunk int) [][]*model.Container {
	chunked := make([][]*model.Container, 0, chunks)
	chunk := make([]*model.Container, 0, perChunk)

	containers := fmtContainers(ctrList, lastRates, lastRun)

	for _, ctr := range containers {
		chunk = append(chunk, ctr)
		if len(chunk) == perChunk {
			chunked = append(chunked, chunk)
			chunk = make([]*model.Container, 0, perChunk)
		}
	}
	if len(chunk) > 0 {
		chunked = append(chunked, chunk)
	}
	return chunked
}

// convertAddressList converts AddressList into process-agent ContainerNetworkAddress objects
func convertAddressList(ctr *containers.Container) []*model.ContainerAddr {
	addrs := make([]*model.ContainerAddr, 0, len(ctr.AddressList))
	for _, a := range ctr.AddressList {
		protocol := model.ConnectionType_tcp
		if a.Protocol == "UDP" {
			protocol = model.ConnectionType_udp
		}
		addrs = append(addrs, &model.ContainerAddr{
			Ip:       a.IP.String(),
			Port:     int32(a.Port),
			Protocol: protocol,
		})
	}
	return addrs
}

func fillNilContainer(ctr *containers.Container) *containers.Container {
	if ctr.CPU == nil {
		ctr.CPU = util.NullContainerRates.CPU
	}
	if ctr.IO == nil {
		ctr.IO = util.NullContainerRates.IO
	}
	if ctr.Network == nil {
		ctr.Network = util.NullContainerRates.Network
	}
	if ctr.Memory == nil {
		ctr.Memory = &metrics.ContainerMemStats{}
	}
	return ctr
}

func fillNilRates(rates util.ContainerRateMetrics) util.ContainerRateMetrics {
	r := &rates
	if rates.CPU == nil {
		r.CPU = util.NullContainerRates.CPU
	}
	if rates.IO == nil {
		r.IO = util.NullContainerRates.IO
	}
	if rates.NetworkSum == nil {
		r.NetworkSum = util.NullContainerRates.NetworkSum
	}
	return *r
}<|MERGE_RESOLUTION|>--- conflicted
+++ resolved
@@ -1,11 +1,7 @@
 package checks
 
 import (
-<<<<<<< HEAD
 	"context"
-	"runtime"
-=======
->>>>>>> 54b9ff17
 	"sync"
 	"time"
 
