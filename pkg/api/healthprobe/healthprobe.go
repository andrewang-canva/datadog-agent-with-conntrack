// Unless explicitly stated otherwise all files in this repository are licensed
// under the Apache License Version 2.0.
// This product includes software developed at Datadog (https://www.datadoghq.com/).
// Copyright 2016-present Datadog, Inc.

package healthprobe

import (
	"context"
	"encoding/json"
	"errors"
	"fmt"
	"net"
	"net/http"
	"time"

	"github.com/DataDog/datadog-agent/pkg/config"
	"github.com/DataDog/datadog-agent/pkg/status/health"
	"github.com/DataDog/datadog-agent/pkg/util/log"
	"github.com/gorilla/mux"
)

const defaultTimeout = time.Second

// Serve configures and starts the http server for the health check.
// It returns an error if the setup failed, or runs the server in a goroutine.
// Stop the server by cancelling the passed context.
func Serve(ctx context.Context, port int) error {
	if port == 0 {
		return errors.New("port should be non-zero")
	}
	ln, err := net.Listen("tcp", fmt.Sprintf("0.0.0.0:%v", port))
	if err != nil {
		return err
	}

	r := mux.NewRouter()
	r.HandleFunc("/live", liveHandler)
	r.HandleFunc("/ready", readyHandler)
	// Default route for backward compatibility
	r.NewRoute().HandlerFunc(liveHandler)

	srv := &http.Server{
		Handler:           r,
		ReadTimeout:       defaultTimeout,
		ReadHeaderTimeout: defaultTimeout,
		WriteTimeout:      defaultTimeout,
	}

	go srv.Serve(ln) //nolint:errcheck
	go closeOnContext(ctx, srv)
	return nil
}

func closeOnContext(ctx context.Context, srv *http.Server) {
	// Wait for the context to be canceled
	<-ctx.Done()

	// Shutdown the server, it will close the listener
	timeout, cancel := context.WithTimeout(context.Background(), time.Second)
	defer cancel()
	srv.Shutdown(timeout) //nolint:errcheck
}

func healthHandler(getStatusNonBlocking func() (health.Status, error), w http.ResponseWriter, _ *http.Request) {
	health, err := getStatusNonBlocking()
	if err != nil {
		http.Error(w, err.Error(), http.StatusInternalServerError)
	}

	if len(health.Unhealthy) > 0 {
		w.WriteHeader(http.StatusInternalServerError)
		log.Infof("Healthcheck failed on: %v", health.Unhealthy)
<<<<<<< HEAD
		log.Debugf("goroutines stack: \n%s\n", allStack())
=======
		if config.Datadog.GetBool("log_all_goroutines_when_unhealthy") {
			log.Infof("Goroutines stack: \n%s\n", allStack())
		}
>>>>>>> 4744ea6d
	}

	jsonHealth, err := json.Marshal(health)
	if err != nil {
		log.Errorf("Error marshalling status. Error: %v", err)
		body, _ := json.Marshal(map[string]string{"error": err.Error()})
		http.Error(w, string(body), 500)
		return
	}

	w.Write(jsonHealth)
}

func liveHandler(w http.ResponseWriter, r *http.Request) {
	healthHandler(health.GetLiveNonBlocking, w, r)
}

func readyHandler(w http.ResponseWriter, r *http.Request) {
	healthHandler(health.GetReadyNonBlocking, w, r)
}<|MERGE_RESOLUTION|>--- conflicted
+++ resolved
@@ -71,13 +71,9 @@
 	if len(health.Unhealthy) > 0 {
 		w.WriteHeader(http.StatusInternalServerError)
 		log.Infof("Healthcheck failed on: %v", health.Unhealthy)
-<<<<<<< HEAD
-		log.Debugf("goroutines stack: \n%s\n", allStack())
-=======
 		if config.Datadog.GetBool("log_all_goroutines_when_unhealthy") {
 			log.Infof("Goroutines stack: \n%s\n", allStack())
 		}
->>>>>>> 4744ea6d
 	}
 
 	jsonHealth, err := json.Marshal(health)
