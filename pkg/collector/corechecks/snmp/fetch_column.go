package snmp

import (
	"fmt"
	"sort"
	"sync"

	"github.com/gosnmp/gosnmp"

	"github.com/DataDog/datadog-agent/pkg/util/log"
)

<<<<<<< HEAD
func fetchColumnOidsWithBatching(session sessionAPI, oids map[string]string, oidBatchSize int, fetchWorkers int) (columnResultValuesType, error) {
=======
func fetchColumnOidsWithBatching(session sessionAPI, oids map[string]string, oidBatchSize int, bulkMaxRepetitions uint32) (columnResultValuesType, error) {
	retValues := make(columnResultValuesType, len(oids))

>>>>>>> de6e01de
	columnOids := getOidsMapKeys(oids)
	sort.Strings(columnOids) // sorting columnOids to make them deterministic for testing purpose
	batches, err := createStringBatches(columnOids, oidBatchSize)
	if err != nil {
		return nil, fmt.Errorf("failed to create column oid batches: %s", err)
	}

	// TODO: TEST ME
	if fetchWorkers > 1 {
		columnValues := fetchColumnOidsWithBatchingAsync(session, oids, fetchWorkers, batches)
		return columnValues, nil
	}
	return fetchColumnOidsWithBatchingSequential(session, oids, batches)
}

func fetchColumnOidsWithBatchingAsync(session sessionAPI, oids map[string]string, fetchWorkers int, batches [][]string) columnResultValuesType {
	columnResults := newFetchColumnResults(len(oids))

	columnOidsBatchesChan := make(chan []string)
	wg := sync.WaitGroup{}

	log.Debugf("fetch column oids with %d workers", fetchWorkers)
	for t := 0; t < fetchWorkers; t++ {
		wg.Add(1)
		go processBatchAsync(columnOidsBatchesChan, &wg, session, oids, columnResults)
	}

	for _, batchColumnOids := range batches {
		columnOidsBatchesChan <- batchColumnOids
	}

	close(columnOidsBatchesChan) // close to indicate there is no more bathes

	wg.Wait() // wait for all workers to finish

	return columnResults.values
}

func fetchColumnOidsWithBatchingSequential(session sessionAPI, oids map[string]string, batches [][]string) (columnResultValuesType, error) {
	columnResults := newFetchColumnResults(len(oids))
	for _, batchColumnOids := range batches {
		err := processBatch(batchColumnOids, session, oids, columnResults)
		if err != nil {
			return nil, err
		}
	}
	return columnResults.values, nil
}

func processBatchAsync(columnOidsBatchesChan chan []string, wg *sync.WaitGroup, session sessionAPI, oids map[string]string, accumulatedColumnResults *fetchColumnResults) {
	defer wg.Done()

	newSession := session.Copy()

<<<<<<< HEAD
	// Create connection
	connErr := newSession.Connect()
	if connErr != nil {
		log.Warnf("failed to connect: %v", connErr)
		return
		//return tags, nil, fmt.Errorf("snmp connection error: %s", connErr)
	}
	defer func() {
		err := newSession.Close()
=======
		results, err := fetchColumnOids(session, oidsToFetch, bulkMaxRepetitions)
>>>>>>> de6e01de
		if err != nil {
			log.Warnf("failed to close session: %v", err)
		}
	}()

	for batchColumnOids := range columnOidsBatchesChan {
		// do work
		err := processBatch(batchColumnOids, newSession, oids, accumulatedColumnResults)
		if err != nil {
			log.Warnf("failed to process batchColumnOids %v: %s", batchColumnOids, err)
		}
	}
}

func processBatch(batchColumnOids []string, session sessionAPI, oids map[string]string, accumulatedColumnResults *fetchColumnResults) error {
	oidsToFetch := make(map[string]string, len(batchColumnOids))
	for _, oid := range batchColumnOids {
		oidsToFetch[oid] = oids[oid]
	}

	results, err := fetchColumnOids(session, oidsToFetch)
	if err != nil {
		return fmt.Errorf("failed to fetch column oids: %s", err)
	}

	for columnOid, instanceOids := range results {
		accumulatedColumnResults.addOids(columnOid, instanceOids)
	}
	return nil
}

// fetchColumnOids has an `oids` argument representing a `map[string]string`,
// the key of the map is the column oid, and the value is the oid used to fetch the next value for the column.
// The value oid might be equal to column oid or a row oid of the same column.
func fetchColumnOids(session sessionAPI, oids map[string]string, bulkMaxRepetitions uint32) (columnResultValuesType, error) {
	returnValues := make(columnResultValuesType, len(oids))
	curOids := oids
	for {
		if len(curOids) == 0 {
			break
		}
		log.Debugf("fetch column: request oids: %v", curOids)
		var columnOids, requestOids []string
		for k, v := range curOids {
			columnOids = append(columnOids, k)
			requestOids = append(requestOids, v)
		}
		// sorting columnOids and requestOids to make them deterministic for testing purpose
		sort.Strings(columnOids)
		sort.Strings(requestOids)

		results, err := getResults(session, requestOids, bulkMaxRepetitions)
		if err != nil {
			return nil, err
		}
		newValues, nextOids := resultToColumnValues(columnOids, results)
		updateColumnResultValues(returnValues, newValues)
		curOids = nextOids
	}
	return returnValues, nil
}

func getResults(session sessionAPI, requestOids []string, bulkMaxRepetitions uint32) (*gosnmp.SnmpPacket, error) {
	var results *gosnmp.SnmpPacket
	if session.GetVersion() == gosnmp.Version1 {
		// snmp v1 doesn't support GetBulk
		getNextResults, err := session.GetNext(requestOids)
		if err != nil {
			log.Debugf("fetch column: failed getting oids `%v` using GetNext: %s", requestOids, err)
			return nil, fmt.Errorf("fetch column: failed getting oids `%v` using GetNext: %s", requestOids, err)
		}
		results = getNextResults
		log.Debugf("fetch column: GetNext results Variables: %v", results.Variables)
	} else {
		getBulkResults, err := session.GetBulk(requestOids, bulkMaxRepetitions)
		if err != nil {
			log.Debugf("fetch column: failed getting oids `%v` using GetBulk: %s", requestOids, err)
			return nil, fmt.Errorf("fetch column: failed getting oids `%v` using GetBulk: %s", requestOids, err)
		}
		results = getBulkResults
		log.Debugf("fetch column: GetBulk results Variables: %v", results.Variables)
	}
	return results, nil
}

func updateColumnResultValues(valuesToUpdate columnResultValuesType, extraValues columnResultValuesType) {
	for columnOid, columnValues := range extraValues {
		for oid, value := range columnValues {
			if _, ok := valuesToUpdate[columnOid]; !ok {
				valuesToUpdate[columnOid] = make(map[string]snmpValueType)
			}
			valuesToUpdate[columnOid][oid] = value
		}
	}
}

func getOidsMapKeys(oidsMap map[string]string) []string {
	keys := make([]string, len(oidsMap))
	i := 0
	for k := range oidsMap {
		keys[i] = k
		i++
	}
	return keys
}<|MERGE_RESOLUTION|>--- conflicted
+++ resolved
@@ -10,13 +10,7 @@
 	"github.com/DataDog/datadog-agent/pkg/util/log"
 )
 
-<<<<<<< HEAD
-func fetchColumnOidsWithBatching(session sessionAPI, oids map[string]string, oidBatchSize int, fetchWorkers int) (columnResultValuesType, error) {
-=======
-func fetchColumnOidsWithBatching(session sessionAPI, oids map[string]string, oidBatchSize int, bulkMaxRepetitions uint32) (columnResultValuesType, error) {
-	retValues := make(columnResultValuesType, len(oids))
-
->>>>>>> de6e01de
+func fetchColumnOidsWithBatching(session sessionAPI, oids map[string]string, oidBatchSize int, bulkMaxRepetitions uint32, fetchWorkers int) (columnResultValuesType, error) {
 	columnOids := getOidsMapKeys(oids)
 	sort.Strings(columnOids) // sorting columnOids to make them deterministic for testing purpose
 	batches, err := createStringBatches(columnOids, oidBatchSize)
@@ -26,13 +20,13 @@
 
 	// TODO: TEST ME
 	if fetchWorkers > 1 {
-		columnValues := fetchColumnOidsWithBatchingAsync(session, oids, fetchWorkers, batches)
+		columnValues := fetchColumnOidsWithBatchingAsync(session, oids, bulkMaxRepetitions, fetchWorkers, batches)
 		return columnValues, nil
 	}
-	return fetchColumnOidsWithBatchingSequential(session, oids, batches)
+	return fetchColumnOidsWithBatchingSequential(session, oids, batches, bulkMaxRepetitions)
 }
 
-func fetchColumnOidsWithBatchingAsync(session sessionAPI, oids map[string]string, fetchWorkers int, batches [][]string) columnResultValuesType {
+func fetchColumnOidsWithBatchingAsync(session sessionAPI, oids map[string]string, bulkMaxRepetitions uint32, fetchWorkers int, batches [][]string) columnResultValuesType {
 	columnResults := newFetchColumnResults(len(oids))
 
 	columnOidsBatchesChan := make(chan []string)
@@ -55,10 +49,10 @@
 	return columnResults.values
 }
 
-func fetchColumnOidsWithBatchingSequential(session sessionAPI, oids map[string]string, batches [][]string) (columnResultValuesType, error) {
+func fetchColumnOidsWithBatchingSequential(session sessionAPI, oids map[string]string, batches [][]string, bulkMaxRepetitions uint32) (columnResultValuesType, error) {
 	columnResults := newFetchColumnResults(len(oids))
 	for _, batchColumnOids := range batches {
-		err := processBatch(batchColumnOids, session, oids, columnResults)
+		err := processBatch(batchColumnOids, session, oids, bulkMaxRepetitions, columnResults)
 		if err != nil {
 			return nil, err
 		}
@@ -71,7 +65,6 @@
 
 	newSession := session.Copy()
 
-<<<<<<< HEAD
 	// Create connection
 	connErr := newSession.Connect()
 	if connErr != nil {
@@ -81,9 +74,6 @@
 	}
 	defer func() {
 		err := newSession.Close()
-=======
-		results, err := fetchColumnOids(session, oidsToFetch, bulkMaxRepetitions)
->>>>>>> de6e01de
 		if err != nil {
 			log.Warnf("failed to close session: %v", err)
 		}
@@ -98,16 +88,16 @@
 	}
 }
 
-func processBatch(batchColumnOids []string, session sessionAPI, oids map[string]string, accumulatedColumnResults *fetchColumnResults) error {
+func processBatch(batchColumnOids []string, session sessionAPI, oids map[string]string, bulkMaxRepetitions uint32, accumulatedColumnResults *fetchColumnResults) error {
 	oidsToFetch := make(map[string]string, len(batchColumnOids))
 	for _, oid := range batchColumnOids {
 		oidsToFetch[oid] = oids[oid]
 	}
 
-	results, err := fetchColumnOids(session, oidsToFetch)
-	if err != nil {
-		return fmt.Errorf("failed to fetch column oids: %s", err)
-	}
+		results, err := fetchColumnOids(session, oidsToFetch, bulkMaxRepetitions)
+		if err != nil {
+			return fmt.Errorf("failed to fetch column oids: %s", err)
+		}
 
 	for columnOid, instanceOids := range results {
 		accumulatedColumnResults.addOids(columnOid, instanceOids)
